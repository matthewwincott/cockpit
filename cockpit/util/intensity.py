#!/usr/bin/env python
# -*- coding: utf-8 -*-

## Copyright (C) 2018 Mick Phillips <mick.phillips@gmail.com>
## Copyright (C) 2018 Ian Dobbie <ian.dobbie@bioch.ox.ac.uk>
##
## This file is part of Cockpit.
##
## Cockpit is free software: you can redistribute it and/or modify
## it under the terms of the GNU General Public License as published by
## the Free Software Foundation, either version 3 of the License, or
## (at your option) any later version.
##
## Cockpit is distributed in the hope that it will be useful,
## but WITHOUT ANY WARRANTY; without even the implied warranty of
## MERCHANTABILITY or FITNESS FOR A PARTICULAR PURPOSE.  See the
## GNU General Public License for more details.
##
## You should have received a copy of the GNU General Public License
## along with Cockpit.  If not, see <http://www.gnu.org/licenses/>.


"""SIM intensity profiling tool.

This can be used on its own from the command line, or can be included
as part of another wx app.
"""


from contextlib import contextmanager
import gc
from itertools import chain
from cockpit.util.Mrc import Mrc
import numpy as np
from operator import add
import wx
from wx.lib.floatcanvas import FloatCanvas
import wx.lib.plot as plot


ICON_SIZE = (16,16)
BITMAP_SIZE = (512,512)


class IntensityProfiler:
    """A class to profile intensity and store calculation variables."""
    def __init__(self):
        self._data = None
        self._dataSource = None
        self._projection = None
        self._beadCentre = None
        self._halfWidth = 25
        self._phases = 5
        self.results = None

    @contextmanager
    def openData(self):
        """A context manager to avoid holding files open.

        Mrc.bindFile uses numpy mem-mapping. The only way to
        close a mem-mapped file is to delete all references to
        the memmap object, which will then be cleaned up by
        the garbage collector.
        """
        try:
            # Test if this is a reentrant call.
            isOutermostCall = self._data is None
            if isOutermostCall:
                src = self._dataSource
                self._data = Mrc(src, 'r').data_withMrc(src)
            yield
        except IOError:
            dlg = wx.MessageDialog(wx.GetTopLevelWindows()[0],
                            "Could not open data file: it may have been moved or deleted.",
                            caption="IO Error",
                            style = wx.OK)
            dlg.ShowModal()
            yield
        finally:
            if isOutermostCall:
                self._data = None
                gc.collect()

    def calculateInstensity(self):
        """Do the calculation."""
        if self._dataSource is None:
                return False
        with self.openData():
            if self._beadCentre is None:
                self.guessBeadCentre()
            nPhases = self._phases
            nz, ny, nx = self._data.shape
            if not self._halfWidth:
                self.setHalfWidth(min(nx/10, ny/10))
            halfWidth = self.getHalfWidth()
            peakx, peaky = self._beadCentre
            peakx = int(peakx)
            peaky = int(peaky)
            # Use a the fifth of the data around the bead, or to edge of dataset.
            dataSubset = self._data[:,
                              max(0, int(peaky-halfWidth)):min(int(ny), int(peaky+halfWidth)),
                              max(0, int(peakx-halfWidth)):min(int(nx), int(peakx+halfWidth))]
            # Estimate background from image corners.
<<<<<<< HEAD
            bkg = np.min([np.mean(self._data[:,:int(nx/10),:int(ny/10)]),
                          np.mean(self._data[:,:int(-nx/10),:int(ny/10)]),
                          np.mean(self._data[:,:int(-nx/10),:int(-ny/10)]),
                          np.mean(self._data[:,:int(nx/10),:-int(ny/10)])])
            phaseArr = np.sum(np.sum(dataSubset - bkg, axis=2), axis=1)
            phaseArr = np.reshape(phaseArr, (-1, nPhases)).astype(np.float32)
            sepArr = np.dot(self.sepmatrix(), phaseArr.transpose())
            mag = np.zeros((int(nPhases/2 + 1), int(nz/nPhases))).astype(np.float32)
            phi = np.zeros((int(nPhases/2 + 1), int(nz/nPhases))).astype(np.float32)
=======
            bkg = np.min([np.mean(self._data[:,:nx//10,:ny//10]),
                          np.mean(self._data[:,:-nx//10,:ny//10]),
                          np.mean(self._data[:,:-nx//10,:-ny//10]),
                          np.mean(self._data[:,:nx//10,:-ny//10])])
            phaseArr = np.sum(np.sum(dataSubset - bkg, axis=2), axis=1)
            phaseArr = np.reshape(phaseArr, (-1, nPhases)).astype(np.float32)
            sepArr = np.dot(self.sepmatrix(), phaseArr.transpose())
            mag = np.zeros((nPhases//2 + 1, nz//nPhases)).astype(np.float32)
            phi = np.zeros((nPhases//2 + 1, nz//nPhases)).astype(np.float32)
>>>>>>> e34b91f4
            mag[0] = sepArr[0]

            for order in range (1,3):
                mag[order] = np.sqrt(sepArr[2*order-1]**2 + sepArr[2*order]**2)
                phi[order] = np.arctan2(sepArr[2*order], sepArr[2*order-1])
            # Average a few points around the peak
            beadAverage = np.average(np.average(
                              self._data[:, peaky-2:peaky+2, peakx-2:peakx+2],
                              axis=2), axis=1)
            avgPeak = np.reshape(beadAverage, (-1, nPhases))
            avgPeak = np.average(avgPeak, 1)
            avgPeak -= avgPeak.min()
            avgPeak *= mag[1].max() / avgPeak.max()

            peak = np.reshape(self._data[:,peaky,peakx], (-1, nPhases))
            peak = np.average(peak, 1)
            peak -= peak.min()
            peak *= mag[1].max() / peak.max()

            self.results = dict(peak=peak,
                                avg=avgPeak,
                                mag=mag,
                                phi=phi,
                                sep=sepArr)

    def setDataSource(self, filename):
        """Set data source, clearing invalidated variables."""
        self._dataSource = filename
        self._projection = None
        self._beadCentre = None
        self._results = None
        with self.openData():
            self.zDelta = self._data.Mrc.hdr.d[-1]
            self.setHalfWidth(min(self._data.shape[1:])/10)

    def guessBeadCentre(self, refine=True):
        """Estimate the bead centre from position of maximum data value.

        refine =
            True: search around current _beadCentre
            False: search around middle of dataset.
        """
        if self._dataSource is None:
            return
        with self.openData():
            nz, ny, nx = self._data.shape
            if self._beadCentre is None or not refine:
                # Search around centre of dataset.
                middle = self._data[:,
<<<<<<< HEAD
                         int(3*ny / 8): int(5*ny / 8),
                         int(3*nx / 8): int(5*nx / 8)]
                xOffset = nx/2 - middle.shape[-1]/2
                yOffset = ny/2 - middle.shape[-2]/2
=======
                                    3*ny // 8 : 5*ny // 8,
                                    3*nx // 8 : 5*nx // 8]
                xOffset = nx//2 - middle.shape[-1]//2
                yOffset = ny//2 - middle.shape[-2]//2
>>>>>>> e34b91f4
            else:
                # Search around current _beadCentre.
                n = 24
                x0, y0 = self._beadCentre
                middle = self._data[:,
<<<<<<< HEAD
                         int(y0 - n/2): int(y0 + n/2),
                         int(x0 - n/2): int(x0 + n/2)]
                xOffset = x0 - n/2
                yOffset = y0 - n/2
=======
                                    y0 - n//2 : y0 + n//2,
                                    x0 - n//2 : x0 + n//2]
                xOffset = x0 - n//2
                yOffset = y0 - n//2
>>>>>>> e34b91f4
            peakPosition = np.argmax(middle)
            (z, y, x) = np.unravel_index(peakPosition, middle.shape)
            self._beadCentre = (x + xOffset, y + yOffset)
            return self._beadCentre

    def getProjection(self):
        """Calculates a Z-projection and returns a copy."""
        if self._projection is None:
            with self.openData():
                nz = self._data.shape[0]
<<<<<<< HEAD
                dz = min(100, nz / 3)
                subset = self._data[int(nz/2 - dz): int(nz/2 + dz), :, :].copy()
=======
                dz = min(100, nz // 3)
                subset = self._data[nz//2 - dz : nz//2 + dz, :, :].copy()
>>>>>>> e34b91f4
            # Single step np.mean leaves open refs to self._data, for some reason.
            #self._projection = np.mean(subset, axis=0)
            # Create empty array and use indexed mean to avoid stray refs.
            self._projection = np.zeros(subset.shape[1:3])
            self._projection[:,:] = np.mean(subset, axis=0)
        return self._projection

    def hasData(self):
        """Do I have data?"""
        return not self._dataSource is None

    def sepmatrix(self):
        """Return SIM separation matrix.

        Depends on self._phases."""
        nphases = self._phases
        sepmat = np.zeros((nphases, nphases)).astype(np.float32)
        norders = (nphases+1)//2
        phi = 2*np.pi / nphases
        for j in range(nphases):
<<<<<<< HEAD
            sepmat[0, j] = 1.0/nphases
            for order in range(1,int(norders)):
=======
            sepmat[0, j] = 1.0 / nphases
            for order in range(1, norders):
>>>>>>> e34b91f4
                sepmat[2*order-1,j] = 2.0 * np.cos(j*order*phi)/nphases
                sepmat[2*order  ,j] = 2.0 * np.sin(j*order*phi)/nphases
        return sepmat

    def getBeadCentre(self):
        """Return the bead centre co-ordinates."""
        return self._beadCentre

    def setBeadCentre(self, pos):
        """Set the bead centre to a client-provided value."""
        self._beadCentre = pos

    def getHalfWidth(self):
        """Return the box half width."""
        return self._halfWidth

    def setHalfWidth(self, val):
        """Set the box half width."""
        self._halfWidth = int(val)

    def setPhases(self, n):
        """Set the number of phases to use in sepmatrix."""
        self._phases = n


class IntensityProfilerFrame(wx.Frame):
    """This class provides a UI for IntensityProfiler."""
    SHOW_DEFAULT = False
    def __init__(self, parent=None):
        super().__init__(parent, title="SIM intensity profile")
        self.profiler = IntensityProfiler()
        # Outermost sizer.
        vbox = wx.BoxSizer(wx.VERTICAL)

        ## Toolbar
        toolbar = wx.ToolBar(self, -1)
        # Open file
        openTool = toolbar.AddTool(wx.ID_ANY,
                                   "Open",
                                   wx.ArtProvider.GetBitmap(wx.ART_FILE_OPEN,
                                                            wx.ART_TOOLBAR,
                                                            ICON_SIZE),
                                   shortHelp="Open a dataset.")
        toolbar.AddSeparator()
        # Number of phases
        phaseLabel = wx.StaticText(toolbar,
                              wx.ID_ANY,
                              label='# phases: ',
                              style=wx.TRANSPARENT_WINDOW)
        phaseLabel.Bind(wx.EVT_ERASE_BACKGROUND, lambda event: None)
        toolbar.AddControl(phaseLabel)
        phasesTool = wx.SpinCtrl(toolbar,
                                 wx.ID_ANY,
                                 value='5',
                                 size=(48, -1),
                                 min=1,
                                 max=5,
                                 initial=5,
                                 style=wx.SP_ARROW_KEYS|wx.TE_PROCESS_ENTER)
        phasesTool.Bind(wx.EVT_SPINCTRL,
                        lambda event: self.profiler.setPhases(event.GetInt()))
        phasesTool.Bind(wx.EVT_TEXT_ENTER,
                        lambda event: self.profiler.setPhases(event.GetInt()))
        toolbar.AddControl(control=phasesTool)
        toolbar.AddSeparator()
        # Box size.
        boxLabel = wx.StaticText(toolbar,
                              wx.ID_ANY,
                              label='box size: ',
                              style=wx.TRANSPARENT_WINDOW)
        boxLabel.Bind(wx.EVT_ERASE_BACKGROUND, lambda event: None)
        toolbar.AddControl(boxLabel)
        boxTool = wx.SpinCtrl(toolbar,
                              wx.ID_ANY,
                              value='25',
                              size=(48, -1),
                              min=10,
                              max=2**16,
                              initial=25,
                              style = wx.SP_ARROW_KEYS | wx.TE_PROCESS_ENTER)
        boxTool.Bind(wx.EVT_TEXT_ENTER,
                        lambda event: self.setBoxSize(event.GetInt()))
        boxTool.Bind(wx.EVT_SPINCTRL,
                        lambda event: self.setBoxSize(event.GetInt()))
        toolbar.AddControl(control=boxTool)
        self.boxTool = boxTool
        toolbar.AddSeparator()
        # Calculate profile.
        goTool = toolbar.AddTool(wx.ID_ANY,
                                 "Go",
                                 wx.ArtProvider.GetBitmap(wx.ART_TIP, wx.ART_TOOLBAR, ICON_SIZE),
                                 shortHelp="Evaluate intensity profile")
        toolbar.Realize()
        self.Bind(wx.EVT_TOOL, self.loadFile, openTool)
        self.Bind(wx.EVT_TOOL, self.calculate, goTool)
        vbox.Add(toolbar, 0, border=5)

        ## Canvases
        hbox = wx.BoxSizer(wx.HORIZONTAL)
        # Image canvas
        self.canvas = FloatCanvas.FloatCanvas(self, size=(512,512),
                                              style = wx.WANTS_CHARS)

        img = wx.Image(BITMAP_SIZE[0], BITMAP_SIZE[1], clear=True)
        self.bitmap = self.canvas.AddBitmap(img, (0,0), 'cc', False)
        self.circle = self.canvas.AddCircle((0,0), 10, '#ff0000')
        self.rectangle = self.canvas.AddRectangle((0,0), (20,20), '#ff0000')
        self.canvas.Bind(FloatCanvas.EVT_LEFT_UP, self.onClickCanvas)
        hbox.Add(self.canvas)
        self.canvas.Bind(wx.EVT_CHAR, self.onKeys)
        # Plot canvas
        self.plotCanvas = plot.PlotCanvas(self, wx.ID_ANY)
        self.plotCanvas.canvas.Bind(wx.EVT_LEFT_UP, self.onClickPlotCanvas)
        self.plotCanvas.MinSize=(512,512)
        self.plotCanvas.SetSize((512,512))
        hbox.Add(self.plotCanvas)

        vbox.Add(hbox)

        ## Status bar.
        self.sb = self.CreateStatusBar()
        self.sb.SetFieldsCount(2)
        self.sb.DefaultText = 'Cursors, PgUp/Dn to set box. '        \
                              '(Shift) space to (global) find bead. '\
                              'Enter or Return to calculate.'
        self.sb.SetStatusText(self.sb.DefaultText)
        self.SetSizerAndFit(vbox)

        toolbar.SetToolLongHelp(0, self.sb.DefaultText)

        self.boxTool = boxTool

    def calculate(self, event=None):
        """Calculate the profile."""
        # Check that the profiler has data.
        if not self.profiler.hasData():
            self.sb.SetStatusText('No data loaded.')
        # Do the calculation
        if self.profiler.calculateInstensity() is False:
            return
        ## Generate line graphs
        # Raw intensity at one point in XY.
        peakY = self.profiler.results['peak'][1:]
        peakX = np.arange(len(peakY)) * (self.profiler.zDelta or 1)
        peak = plot.PolyLine(list(zip(peakX, peakY)), colour='red')
        # Average intensity over a few XY points around the peak.
        # The raw intensity plot can vary greatly when the z-profile is taken
        # just one pixel away; this average plot can help show if a dip in the
        # raw data is a feature of the bead, or due to noise.
        avgY = self.profiler.results['avg'][1:]
        avgX = np.arange(len(avgY)) * (self.profiler.zDelta or 1)
        avg = plot.PolyLine(list(zip(avgX, avgY)), colour='red', style=wx.DOT)
        # First order.
        firstY = self.profiler.results['mag'][1,1:]
        firstX = np.arange(len(firstY)) * (self.profiler.zDelta or 1)
        first = plot.PolyLine(list(zip(firstX, firstY)), colour='green')
        # Second order.
        secondY = self.profiler.results['mag'][2,1:]
        secondX = np.arange(len(secondY)) * (self.profiler.zDelta or 1)
        second = plot.PolyLine(list(zip(secondX, secondY)), colour='blue')
        # Add line graphs to a graphics context.
        if self.profiler.zDelta is None:
            xLabel = 'Z slice'
        else:
            xLabel = 'Z'
        gc = plot.PlotGraphics([peak, avg, first, second],
                               'Intensity profiles', xLabel, 'counts')
        # Clear any old graphs.
        self.plotCanvas.Clear()
        # Draw the graphics context.
        self.plotCanvas.Draw(gc)

    def loadFile(self, event):
        """Open a data file."""
        ## Display the file chooser.
        top = wx.GetApp().TopWindow
        dlg = wx.FileDialog(top, "Open", "", "", "",
                            wx.FD_OPEN | wx.FD_FILE_MUST_EXIST)
        if dlg.ShowModal() == wx.ID_OK:
            filename = dlg.GetPath()
            self.sb.SetStatusText(self.sb.DefaultText)
        else:
            self.sb.SetStatusText('Cancelled - no data loaded.')
            return
        # Set the profiler data source .
        self.profiler.setDataSource(filename)
        self.boxTool.Value = self.profiler.getHalfWidth()

        # Guess a bead position
        xpos, ypos = self.profiler.guessBeadCentre()
        # Move indicator circle to the bead position.
        self.circle.SetPoint(self.canvas.PixelToWorld((xpos, ypos)))

        # Update the bitmap.
        proj = self.profiler.getProjection()
        proj -= np.min(proj)
        proj /= np.max(proj)
        proj = (proj * 255).astype(np.uint8)
        img = np.dstack((proj, proj, proj))
        nx, ny = proj.shape
        self.bitmap.Bitmap.SetSize((nx,ny))
        self.bitmap.Bitmap.CopyFromBuffer(img.tostring())

        # Update the canvas.
        self.plotCanvas.Clear()
        self.updateCanvas()

    def onClickPlotCanvas(self, event):
        """Show the mouse graph-space coords in status bar."""
        pos = event.GetPosition()
        uv = self.plotCanvas.PositionScreenToUser(pos)
        #self.sb.SetStatusText('u:%3f, v:%3f' % uv, 1)
        self.sb.SetStatusText('Z: {0[0]:3.3g},  counts: {0[1]:3.3g}'.format(uv), 1)

    def onClickCanvas(self, event):
        """Respond to click to choose a new bead position."""
        # Position in pixels from upper left corner.
        pos = event.GetPosition()
        # Update profiler bead centre.
        self.profiler.setBeadCentre(pos)
        # Update the canvas.
        self.updateCanvas()

    def updateCanvas(self):
        pos = self.profiler.getBeadCentre()
        w = self.profiler.getHalfWidth()
        # Translate from pixel to world co-ords.
        centre = self.canvas.PixelToWorld(pos)
        wh = self.canvas.ScalePixelToWorld((w,w))
        xy = centre - wh
        # Redraw circle to mark bead.
        self.circle.SetPoint(centre)
        # Redraw the rectangle to mark data subset.
        self.rectangle.SetShape(xy, 2 * wh)
        # Redraw.
        self.canvas.Draw(Force=True)

    def setBoxSize(self, value):
        self.profiler.setHalfWidth(value)
        # Update the canvas.
        self.updateCanvas()

    def onKeys(self, event):
        keys= {'move': [wx.WXK_LEFT, wx.WXK_RIGHT, wx.WXK_UP, wx.WXK_DOWN,],
               'size': [wx.WXK_PAGEDOWN, wx.WXK_PAGEUP],
               'calc': [wx.WXK_RETURN, wx.WXK_NUMPAD_ENTER],
               'find': [wx.WXK_SPACE, wx.WXK_NUMPAD0, wx.WXK_NUMPAD_DECIMAL],}

        keycode = event.KeyCode
        keymod = event.GetModifiers()
        if keycode not in [c for c in chain.from_iterable(keys.values())]:
            return
        elif keycode in keys['move']:
            delta = [1, 6][keymod & wx.MOD_SHIFT > 0]
            # Map keys to position changes.
            dPos = {wx.WXK_LEFT:  (-delta, 0),
                    wx.WXK_RIGHT: (delta, 0),
                    wx.WXK_DOWN:  (0, delta),
                    wx.WXK_UP:    (0, -delta),}

            pos = self.profiler.getBeadCentre()
            newPos = list(map(add, pos, dPos[keycode]))

            self.profiler.setBeadCentre(newPos)
            self.updateCanvas()
        elif keycode in keys['size']:
            if keycode == wx.WXK_PAGEUP:
                delta = [1, 6][keymod & wx.MOD_SHIFT > 0]
            else:
                delta = [-1, -6][keymod & wx.MOD_SHIFT > 0]
            # Update spin control.
            self.boxTool.SetValue(self.boxTool.GetValue() + delta)
            # Set the box size. Spin control may limit value so use GetValue.
            self.setBoxSize(self.boxTool.GetValue())
        elif keycode in keys['calc']:
            self.calculate()
        elif keycode in keys['find']:
            pos = self.profiler.guessBeadCentre(refine=keymod & wx.MOD_SHIFT == 0)
            self.updateCanvas()


def main():
    """Run as a standalone app."""
    import wx.lib.inspection
    app = wx.App(False)
    ip = IntensityProfilerFrame()
    ip.Show()
    wx.lib.inspection.InspectionTool().Show()
    app.MainLoop()


def makeWindow(parent):
    """Call from another app to get a single window instance."""
    window = IntensityProfilerFrame(parent)


if __name__ == '__main__':
    main()<|MERGE_RESOLUTION|>--- conflicted
+++ resolved
@@ -101,17 +101,6 @@
                               max(0, int(peaky-halfWidth)):min(int(ny), int(peaky+halfWidth)),
                               max(0, int(peakx-halfWidth)):min(int(nx), int(peakx+halfWidth))]
             # Estimate background from image corners.
-<<<<<<< HEAD
-            bkg = np.min([np.mean(self._data[:,:int(nx/10),:int(ny/10)]),
-                          np.mean(self._data[:,:int(-nx/10),:int(ny/10)]),
-                          np.mean(self._data[:,:int(-nx/10),:int(-ny/10)]),
-                          np.mean(self._data[:,:int(nx/10),:-int(ny/10)])])
-            phaseArr = np.sum(np.sum(dataSubset - bkg, axis=2), axis=1)
-            phaseArr = np.reshape(phaseArr, (-1, nPhases)).astype(np.float32)
-            sepArr = np.dot(self.sepmatrix(), phaseArr.transpose())
-            mag = np.zeros((int(nPhases/2 + 1), int(nz/nPhases))).astype(np.float32)
-            phi = np.zeros((int(nPhases/2 + 1), int(nz/nPhases))).astype(np.float32)
-=======
             bkg = np.min([np.mean(self._data[:,:nx//10,:ny//10]),
                           np.mean(self._data[:,:-nx//10,:ny//10]),
                           np.mean(self._data[:,:-nx//10,:-ny//10]),
@@ -121,7 +110,6 @@
             sepArr = np.dot(self.sepmatrix(), phaseArr.transpose())
             mag = np.zeros((nPhases//2 + 1, nz//nPhases)).astype(np.float32)
             phi = np.zeros((nPhases//2 + 1, nz//nPhases)).astype(np.float32)
->>>>>>> e34b91f4
             mag[0] = sepArr[0]
 
             for order in range (1,3):
@@ -171,33 +159,19 @@
             if self._beadCentre is None or not refine:
                 # Search around centre of dataset.
                 middle = self._data[:,
-<<<<<<< HEAD
-                         int(3*ny / 8): int(5*ny / 8),
-                         int(3*nx / 8): int(5*nx / 8)]
-                xOffset = nx/2 - middle.shape[-1]/2
-                yOffset = ny/2 - middle.shape[-2]/2
-=======
                                     3*ny // 8 : 5*ny // 8,
                                     3*nx // 8 : 5*nx // 8]
                 xOffset = nx//2 - middle.shape[-1]//2
                 yOffset = ny//2 - middle.shape[-2]//2
->>>>>>> e34b91f4
             else:
                 # Search around current _beadCentre.
                 n = 24
                 x0, y0 = self._beadCentre
                 middle = self._data[:,
-<<<<<<< HEAD
-                         int(y0 - n/2): int(y0 + n/2),
-                         int(x0 - n/2): int(x0 + n/2)]
-                xOffset = x0 - n/2
-                yOffset = y0 - n/2
-=======
                                     y0 - n//2 : y0 + n//2,
                                     x0 - n//2 : x0 + n//2]
                 xOffset = x0 - n//2
                 yOffset = y0 - n//2
->>>>>>> e34b91f4
             peakPosition = np.argmax(middle)
             (z, y, x) = np.unravel_index(peakPosition, middle.shape)
             self._beadCentre = (x + xOffset, y + yOffset)
@@ -208,13 +182,8 @@
         if self._projection is None:
             with self.openData():
                 nz = self._data.shape[0]
-<<<<<<< HEAD
-                dz = min(100, nz / 3)
-                subset = self._data[int(nz/2 - dz): int(nz/2 + dz), :, :].copy()
-=======
                 dz = min(100, nz // 3)
                 subset = self._data[nz//2 - dz : nz//2 + dz, :, :].copy()
->>>>>>> e34b91f4
             # Single step np.mean leaves open refs to self._data, for some reason.
             #self._projection = np.mean(subset, axis=0)
             # Create empty array and use indexed mean to avoid stray refs.
@@ -235,13 +204,8 @@
         norders = (nphases+1)//2
         phi = 2*np.pi / nphases
         for j in range(nphases):
-<<<<<<< HEAD
-            sepmat[0, j] = 1.0/nphases
-            for order in range(1,int(norders)):
-=======
             sepmat[0, j] = 1.0 / nphases
             for order in range(1, norders):
->>>>>>> e34b91f4
                 sepmat[2*order-1,j] = 2.0 * np.cos(j*order*phi)/nphases
                 sepmat[2*order  ,j] = 2.0 * np.sin(j*order*phi)/nphases
         return sepmat
