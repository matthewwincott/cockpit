# Cockpit Device file for Deformable Mirror AO device.
# Copyright Ian Dobbie, 2017
# Copyright Nick Hall, 2018
# released under the GPL 3+
#
# This file provides the cockpit end of the driver for a deformable
# mirror as currently mounted on DeepSIM in Oxford

import os
from collections import OrderedDict
import cockpit.devices
from cockpit.devices import device
from cockpit import events
import wx
import cockpit.interfaces.stageMover
import cockpit.util
import cockpit.interfaces.imager
from itertools import groupby
import cockpit.gui.device
import cockpit.gui.toggleButton
import Pyro4
import cockpit.util.userConfig as Config
import cockpit.handlers.executor
from cockpit.devices.microscopeDevice import MicroscopeBase
from cockpit import depot
import time
import cockpit.util.selectCircROI as selectCircle
import cockpit.util.phaseViewer as phaseViewer
import cockpit.util.charAssayViewer as charAssayViewer
import numpy as np
import scipy.stats as stats


# the AO device subclasses Device to provide compatibility with microscope.
class MicroscopeDeformableMirror(MicroscopeBase, device.Device):
    def __init__(self, name, dm_config={}):
        super(self.__class__, self).__init__(name, dm_config)
        self.proxy = None
        self.sendImage = False
        self.curCamera = None

        self.buttonName = 'Deformable Mirror'

        ## Connect to the remote program

    def initialize(self):
        self.proxy = Pyro4.Proxy(self.uri)
        self.proxy.set_trigger(cp_ttype="RISING_EDGE", cp_tmode="ONCE")
        self.no_actuators = self.proxy.get_n_actuators()
        self.actuator_slopes = np.zeros(self.no_actuators)
        self.actuator_intercepts = np.zeros(self.no_actuators)

        # Need initial values for system flat calculations
        self.sys_flat_num_it = 10
        self.sysFlatNollZernike = np.linspace(start=4,stop=69,num=66,dtype=int)
        self.sys_flat_values = None

        # Need intial values for sensorless AO
        self.numMes = 9
        self.num_it = 2
        self.z_max = 1.5
        self.z_min = -1.5
        self.nollZernike = np.asarray([11, 22, 5, 6, 7, 8, 9, 10])

        # Excercise the DM to remove residual static and then set to 0 position
        for ii in range(50):
            self.proxy.send(np.random.rand(self.no_actuators))
            time.sleep(0.01)
        self.proxy.reset()

        # Create accurate look up table for certain Z positions
        # LUT dict has key of Z positions
        try:
            file_path = os.path.join(os.path.expandvars('%LocalAppData%'), 'cockpit', 'remote_focus_LUT.txt')
            LUT_array = np.loadtxt(file_path)
            self.LUT = {}
            for ii in (LUT_array[:, 0])[:]:
                self.LUT[ii] = LUT_array[np.where(LUT_array == ii)[0][0], 1:]
        except:
            self.LUT = None

        # Slopes and intercepts are used for extrapolating values not
        # found in the LUT dict
        if self.LUT is not None:
            self.actuator_slopes, self.actuator_intercepts = \
                self.remote_ac_fits(LUT_array, self.no_actuators)

        # Initiate a table for calibrating the look up table
        self.remote_focus_LUT = []

        # Load values from config
        try:
            self.parameters = Config.getValue('dm_circleParams')
            self.proxy.set_roi(self.parameters[0], self.parameters[1],
                               self.parameters[2])
        except:
            pass

        try:
            self.controlMatrix = Config.getValue('dm_controlMatrix')
            self.proxy.set_controlMatrix(self.controlMatrix)
        except:
            pass

        # subscribe to enable camera event to get access the new image queue
        events.subscribe('camera enable',
                         lambda c, isOn: self.enablecamera(c, isOn))

    def finalizeInitialization(self):
        # A mapping of context-menu entries to functions.
        # Define in tuples - easier to read and reorder.
        menuTuples = (('Fourier metric', 'fourier'),
                      ('Contrast metric', 'contrast'),
                      ('Fourier Power metric', 'fourier_power'),
                      ('Gradient metric', 'gradient'),
                      ('Second Moment metric', 'second_moment'),
                      ('Set System Flat Calculation Paramterers', self.set_sys_flat_param),
                      ('Set Sensorless Parameters', self.set_sensorless_param),)
        # Store as ordered dict for easy item->func lookup.
        self.menuItems = OrderedDict(menuTuples)

    ### Context menu and handlers ###
    def menuCallback(self, index, item):
        try:
            self.menuItems[item]()
        except TypeError:
            return self.proxy.set_metric(self.menuItems[item])


    def set_sys_flat_param(self):
        inputs = cockpit.gui.dialogs.getNumberDialog.getManyNumbersFromUser(
                None,
                'Set the parameters for Sensorless Adaptive Optics routine',
                ['Number of iterations',
                 'System Flat Noll indeces'],
                 (self.sys_flat_num_it, self.sysFlatNollZernike.tolist()))
        self.sys_flat_num_it = [i for i in inputs[:-1]]
        self.sys_flat_num_it = int(self.sys_flat_num_it)
        self.sysFlatNollZernike = np.asarray([int(z_ind) for z_ind in inputs[-1][1:-1].split(', ')])

    def set_sensorless_param(self):
        inputs = cockpit.gui.dialogs.getNumberDialog.getManyNumbersFromUser(
                None,
                'Set the parameters for Sensorless Adaptive Optics routine',
                ['Aberration range minima',
                 'Aberration range maxima',
                 'Number of measurements',
                 'Number of repeats',
                 'Noll indeces'],
                 (self.z_min, self.z_max, self.numMes, self.num_it, self.nollZernike.tolist()))
        self.z_min, self.z_max, self.numMes, self.num_it = [i for i in inputs[:-1]]
        self.z_min = float(self.z_min)
        self.z_max = float(self.z_max)
        self.numMes = int(self.numMes)
        self.num_it = int(self.num_it)
        self.nollZernike = np.asarray([int(z_ind) for z_ind in inputs[-1][1:-1].split(', ')])


    def onRightMouse(self, event):
        menu = cockpit.gui.device.Menu(self.menuItems.keys(), self.menuCallback)
        menu.show(event)

    def takeImage(self):
        cockpit.interfaces.imager.takeImage()

    def enablecamera(self, camera, isOn):
        self.curCamera = camera
        # Subscribe to new image events only after canvas is prepared.

    def remote_ac_fits(self, LUT_array, no_actuators):
        # For Z positions which have not been calibrated, approximate with
        # a regression of known positions.

        actuator_slopes = np.zeros(no_actuators)
        actuator_intercepts = np.zeros(no_actuators)

        pos = np.sort(LUT_array[:, 0])[:]
        ac_array = np.zeros((np.shape(LUT_array)[0], no_actuators))

        count = 0
        for jj in pos:
            ac_array[count, :] = LUT_array[np.where(LUT_array == jj)[0][0], 1:]
            count += 1

        for kk in range(no_actuators):
            s, i, r, p, se = stats.linregress(pos, ac_array[:, kk])
            actuator_slopes[kk] = s
            actuator_intercepts[kk] = i
        return actuator_slopes, actuator_intercepts

    ### Experiment functions ###

    def examineActions(self, table):
        # Extract pattern parameters from the table.
        # patternParms is a list of tuples (angle, phase, wavelength)
        patternParams = [row[2] for row in table if row[1] is self.handler]
        if not patternParams:
            # DM is not used in this experiment.
            return

        # Remove consecutive duplicates and position resets.
        reducedParams = [p[0] for p in groupby(patternParams)
                         if type(p[0]) is float]
        # Find the repeating unit in the sequence.
        sequenceLength = len(reducedParams)
        for length in range(2, len(reducedParams) // 2):
            if reducedParams[0:length] == reducedParams[length:2 * length]:
                sequenceLength = length
                break
        sequence = reducedParams[0:sequenceLength]

        # Calculate DM positions
        ac_positions = np.outer(reducedParams, self.actuator_slopes.T) \
                       + self.actuator_intercepts
        ## Queue patterns on DM.
        if np.all(ac_positions.shape) != 0:
            self.proxy.queue_patterns(ac_positions)
        else:
            # No actuator values to queue, so pass
            pass

        # Track sequence index set by last set of triggers.
        lastIndex = 0
        for i, (t, handler, action) in enumerate(table.actions):
            if handler is not self.handler:
                # Nothing to do
                continue
            elif action in [True, False]:
                # Trigger action generated on earlier pass through.
                continue
            # Action specifies a target frame in the sequence.
            # Remove original event.
            if type(action) is tuple:
                # Don't remove event for tuple.
                # This is the type for remote focus calibration experiment
                pass
            else:
                table[i] = None
            # How many triggers?
            if type(action) is float and action != sequence[lastIndex]:
                # Next pattern does not match last, so step one pattern.
                numTriggers = 1
            elif type(action) is int:
                if action >= lastIndex:
                    numTriggers = action - lastIndex
                else:
                    numTriggers = sequenceLength - lastIndex - action
            else:
                numTriggers = 0
            """
            Used to calculate time to execute triggers and settle here, 
            then push back all later events, but that leads to very long
            delays before the experiment starts. For now, comment out
            this code, and rely on a fixed time passed back to the action
            table generator (i.e. experiment class).
            # How long will the triggers take?
            # Time between triggers must be > table.toggleTime.
            dt = self.settlingTime + 2 * numTriggers * table.toggleTime
            ## Shift later table entries to allow for triggers and settling.
            table.shiftActionsBack(time, dt)
            for trig in range(numTriggers):
            t = table.addToggle(t, triggerHandler)
            t += table.toggleTime
            """
            for trig in range(numTriggers):
                t = table.addToggle(t, self.handler)
                t += table.toggleTime

            lastIndex += numTriggers
            if lastIndex >= sequenceLength:
                if sequenceLength == 0:
                    pass
                else:
                    lastIndex = lastIndex % sequenceLength
        table.clearBadEntries()
        # Store the parameters used to generate the sequence.
        self.lastParms = ac_positions
        # should add a bunch of spurious triggers on the end to clear the buffer for AO
        for trig in range(12):
            t = table.addToggle(t, self.handler)
            t += table.toggleTime

    def getHandlers(self):
        trigsource = self.config.get('triggersource', None)
        trigline = self.config.get('triggerline', None)
        dt = self.config.get('settlingtime', 10)
        result = []
        self.handler = cockpit.handlers.executor.DelegateTrigger(
            "dm", "dm group", True,
            {'examineActions': self.examineActions,
             'getMovementTime': lambda *args: dt,
             'executeTable': self.executeTable})
        self.handler.delegateTo(trigsource, trigline, 0, dt)
        result.append(self.handler)
        return result

    ## Run a portion of a table describing the actions to perform in a given
    # experiment.
    # \param table An ActionTable instance.
    # \param startIndex Index of the first entry in the table to run.
    # \param stopIndex Index of the entry before which we stop (i.e. it is
    #        not performed).
    # \param numReps Number of times to iterate the execution.
    # \param repDuration Amount of time to wait between reps, or None for no
    #        wait time.
    def executeTable(self, table, startIndex, stopIndex, numReps, repDuration):
        # The actions between startIndex and stopIndex may include actions for
        # this handler, or for this handler's clients. All actions are
        # ultimately carried out by this handler, so we need to parse the
        # table to replace client actions, resulting in a table of
        # (time, self).

        for t, h, args in table[startIndex:stopIndex]:
            if h is self.handler:
                if type(args) == float:
                    # This should have been replaced by a trigger and the entry cleared
                    # Theoretically, this check should always be False
                    pass
                elif type(args) == np.ndarray:
                    self.proxy.send(args)
                elif type(args) == str:
                    if args[1] == "clean":
                        # Clean any pre-exisitng values from the LUT
                        self.remote_focus_LUT = []
                    else:
                        raise Exception("Argument Error: Argument type %s not understood." % str(type(args)))
                elif type(args) == tuple:
                    if args[1] == "flatten":
                        LUT_values = np.zeros(self.no_actuators + 1)
                        LUT_values[0] = args[0]
                        LUT_values[1:] = \
                            self.proxy.flatten_phase(iterations=5)
                        self.proxy.reset()
                        self.proxy.send(LUT_values[1:])
                        self.remote_focus_LUT.append(np.ndarray.tolist(LUT_values))
                    else:
                        raise Exception("Argument Error: Argument type %s not understood." % str(type(args)))
                else:
                    raise Exception("Argument Error: Argument type %s not understood." % str(type(args)))

        if len(self.remote_focus_LUT) != 0:
            file_path = os.path.join(os.path.expandvars('%LocalAppData%'), 'cockpit', 'remote_focus_LUT.txt')
            np.savetxt(file_path, np.asanyarray(self.remote_focus_LUT))
            Config.setValue('dm_remote_focus_LUT', self.remote_focus_LUT)

    ### UI functions ###
    def makeUI(self, parent):
        self.panel = wx.Panel(parent)
        self.panel.SetDoubleBuffered(True)
        sizer = wx.BoxSizer(wx.VERTICAL)
        label_setup = cockpit.gui.device.Label(
            parent=self.panel, label='AO set-up')
        sizer.Add(label_setup)
        rowSizer = wx.BoxSizer(wx.VERTICAL)
        self.elements = OrderedDict()

        # Button to select the interferometer ROI
        selectCircleButton = wx.Button(self.panel, label='Select ROI')
        selectCircleButton.Bind(wx.EVT_BUTTON, self.onSelectCircle)
        self.elements['selectCircleButton'] = selectCircleButton

        # Visualise current interferometric phase
        visPhaseButton = wx.Button(self.panel, label='Visualise Phase')
        visPhaseButton.Bind(wx.EVT_BUTTON, lambda evt: self.onVisualisePhase())
        self.elements['visPhaseButton'] = visPhaseButton

        # Button to calibrate the DM
        calibrateButton = wx.Button(self.panel, label='Calibrate')
        calibrateButton.Bind(wx.EVT_BUTTON, lambda evt: self.onCalibrate())
        self.elements['calibrateButton'] = calibrateButton

        characteriseButton = wx.Button(self.panel, label='Characterise')
        characteriseButton.Bind(wx.EVT_BUTTON, lambda evt: self.onCharacterise())
        self.elements['characteriseButton'] = characteriseButton

        sysFlatCalcButton = wx.Button(self.panel, label='Calculate System Flat')
        sysFlatCalcButton.Bind(wx.EVT_BUTTON, lambda evt: self.onSysFlatCalc())
        self.elements['sysFlatCalcButton'] = sysFlatCalcButton

        label_use = cockpit.gui.device.Label(
            parent=self.panel, label='AO use')
        self.elements['label_use'] = label_use

        # Reset the DM actuators
        resetButton = wx.Button(self.panel, label='Reset DM')
        resetButton.Bind(wx.EVT_BUTTON, lambda evt: self.proxy.reset())
        self.elements['resetButton'] = resetButton

        # Apply the actuator values correcting the system aberrations
        applySysFlat = wx.Button(self.panel, label='System Flat')
        applySysFlat.Bind(wx.EVT_BUTTON, lambda evt: self.onApplySysFlat())
        self.elements['applySysFlat'] = applySysFlat

        # Apply last actuator values
        applyLastPatternButton = wx.Button(self.panel, label='Apply last pattern')
        applyLastPatternButton.Bind(wx.EVT_BUTTON, lambda evt: self.onApplyLastPattern())
        self.elements['applyLastPatternButton'] = applyLastPatternButton

        # Button to perform sensorless correction
        sensorlessAOButton = wx.Button(self.panel, label='Sensorless AO')
        sensorlessAOButton.Bind(wx.EVT_BUTTON, lambda evt: self.displaySensorlessAOMenu())
        self.elements['Sensorless AO'] = sensorlessAOButton

        self.panel.Bind(wx.EVT_CONTEXT_MENU, self.onRightMouse)

        for e in self.elements.values():
            rowSizer.Add(e, 0, wx.EXPAND)
        sizer.Add(rowSizer, 0, wx.EXPAND)
        self.panel.SetSizerAndFit(sizer)
        self.hasUI = True
        return self.panel

    def getPiezoPos(self):
        return (cockpit.interfaces.stageMover.getAllPositions()[1][2])

    def movePiezoRelative(self, distance):
        current = self.getPiezoPos()
        currentpos = self.movePiezoAbsolute(current + distance)
        return currentpos

    def movePiezoAbsolute(self, position):
        #        originalHandlerIndex= cockpit.interfaces.stageMover.mover.curHandlerIndex
        #        interfaces.cockpit.stageMover.mover.curHandlerIndex=1
        handler = cockpit.interfaces.stageMover.mover.axisToHandlers[2][1]
        handler.moveAbsolute(position)
        #        cockpit.interfaces.stageMover.mover.curHandlerIndex=originalHandlerIndex
        return (self.getPiezoPos())

    def bin_ndarray(self, ndarray, new_shape, operation='sum'):
        """
        Function acquired from Stack Overflow: https://stackoverflow.com/a/29042041. Stack Overflow or other Stack Exchange
        sites is cc-wiki (aka cc-by-sa) licensed and requires attribution.
        Bins an ndarray in all axes based on the target shape, by summing or
            averaging.
        Number of output dimensions must match number of input dimensions and
            new axes must divide old ones.
        Example
        -------
        m = np.arange(0,100,1).reshape((10,10))
        n = bin_ndarray(m, new_shape=(5,5), operation='sum')
        print(n)
        [[ 22  30  38  46  54]
         [102 110 118 126 134]
         [182 190 198 206 214]
         [262 270 278 286 294]
         [342 350 358 366 374]]
        """
        operation = operation.lower()
        if not operation in ['sum', 'mean']:
            raise ValueError("Operation not supported.")
        if ndarray.ndim != len(new_shape):
            raise ValueError("Shape mismatch: {} -> {}".format(ndarray.shape,
                                                               new_shape))
        compression_pairs = [(d, c // d) for d, c in zip(new_shape,
                                                         ndarray.shape)]
        flattened = [l for p in compression_pairs for l in p]
        ndarray = ndarray.reshape(flattened)
        for i in range(len(new_shape)):
            op = getattr(ndarray, operation)
            ndarray = op(-1 * (i + 1))
        return ndarray

    def onSelectCircle(self, event):
        image_raw = self.proxy.acquire_raw()
        if np.max(image_raw) > 10:
            original_dim = int(np.shape(image_raw)[0])
            resize_dim = 512

            while original_dim % resize_dim is not 0:
                resize_dim -= 1

            if resize_dim < original_dim / resize_dim:
                resize_dim = int(np.round(original_dim / resize_dim))

            scale_factor = original_dim / resize_dim
            temp = self.bin_ndarray(image_raw, new_shape=(resize_dim, resize_dim), operation='mean')
            self.createCanvas(temp, scale_factor)
        else:
            print("Detecting nothing but background noise")

    def createCanvas(self, temp, scale_factor):
        app = wx.App()
        temp = np.require(temp, requirements='C')
        frame = selectCircle.ROISelect(input_image=temp, scale_factor=scale_factor)
        app.MainLoop()

    def onCalibrate(self):
        self.parameters = Config.getValue('dm_circleParams')
        self.proxy.set_roi(self.parameters[0], self.parameters[1],
                           self.parameters[2])

        try:
            self.proxy.get_roi()
        except Exception as e:
            try:
                self.parameters = Config.getValue('dm_circleParams')
                self.proxy.set_roi(self.parameters[0], self.parameters[1],
                                   self.parameters[2])
            except:
                raise e

        try:
            self.proxy.get_fourierfilter()
        except Exception as e:
            try:
                test_image = self.proxy.acquire()
                self.proxy.set_fourierfilter(test_image=test_image)
            except:
                raise e

        controlMatrix = self.proxy.calibrate(numPokeSteps=5)
        Config.setValue('dm_controlMatrix', np.ndarray.tolist(controlMatrix))
<<<<<<< HEAD
=======
        Config.setValue('dm_sys_flat', np.ndarray.tolist(sys_flat))
        contol_matrix_file_path = os.path.join(os.path.expandvars('%LocalAppData%'),
                                               'cockpit', 'control_matrix.txt')
        sys_flat_file_path = os.path.join(os.path.expandvars('%LocalAppData%'),
                                               'cockpit', 'sys_flat.txt')
        np.savetxt(contol_matrix_file_path, controlMatrix)
        np.savetxt(sys_flat_file_path, sys_flat)
>>>>>>> 6f69ff66

    def onCharacterise(self):
        self.parameters = Config.getValue('dm_circleParams')
        self.proxy.set_roi(self.parameters[0], self.parameters[1],
                           self.parameters[2])

        try:
            self.proxy.get_roi()
        except Exception as e:
            try:
                self.parameters = Config.getValue('dm_circleParams')
                self.proxy.set_roi(self.parameters[0], self.parameters[1],
                                   self.parameters[2])
            except:
                raise e

        try:
            self.proxy.get_fourierfilter()
        except Exception as e:
            try:
                test_image = self.proxy.acquire()
                self.proxy.set_fourierfilter(test_image=test_image)
            except:
                raise e

        try:
            self.proxy.get_controlMatrix()
        except Exception as e:
            try:
                self.controlMatrix = Config.getValue('dm_controlMatrix')
                self.proxy.set_controlMatrix(self.controlMatrix)
            except:
                raise e
        assay = self.proxy.assess_character()
        file_path = os.path.join(os.path.expandvars('%LocalAppData%'),
                                 'cockpit', 'characterisation_assay')
        np.save(file_path, assay)

        # The default system corrections should be for the zernike modes we can accurately recreate
        self.sysFlatNollZernike = np.where(np.diag(assay) > 0.75)[0]

        # Show characterisation assay, excluding piston
        app = wx.App()
        frame = charAssayViewer.viewCharAssay(assay[1:, 1:])
        app.MainLoop()

    def onSysFlatCalc(self):
        self.parameters = Config.getValue('dm_circleParams')
        self.proxy.set_roi(self.parameters[0], self.parameters[1],
                           self.parameters[2])

        # Check we have the interferogram ROI
        try:
            self.proxy.get_roi()
        except Exception as e:
            try:
                param = np.asarray(Config.getValue('dm_circleParams'))
                self.proxy.set_roi(y0=param[0], x0=param[1],
                                   radius=param[2])
            except:
                raise e

        # Check we have a Fourier filter
        try:
            self.proxy.get_fourierfilter()
        except:
            try:
                test_image = self.proxy.acquire()
                self.proxy.set_fourierfilter(test_image=test_image)
            except Exception as e:
                raise e

        # Check the DM has been calibrated
        try:
            self.proxy.get_controlMatrix()
        except Exception as e:
            try:
                self.controlMatrix = Config.getValue('dm_controlMatrix')
                self.proxy.set_controlMatrix(self.controlMatrix)
            except:
                raise e

        z_ignore = np.zeros(self.no_actuators)
        z_ignore[self.sysFlatNollZernike] = 1
        self.sys_flat_values = self.proxy.flatten_phase(iterations=self.sys_flat_num_it, z_modes_ignore = z_ignore)

        Config.setValue('dm_sys_flat', np.ndarray.tolist(self.sys_flat_values))

    def onVisualisePhase(self):
        self.parameters = Config.getValue('dm_circleParams')
        self.proxy.set_roi(self.parameters[0], self.parameters[1],
                           self.parameters[2])

        try:
            self.proxy.get_roi()
        except Exception as e:
            try:
                param = np.asarray(Config.getValue('dm_circleParams'))
                self.proxy.set_roi(y0=param[0], x0=param[1],
                                   radius=param[2])
            except:
                raise e

        try:
            self.proxy.get_fourierfilter()
        except:
            try:
                test_image = self.proxy.acquire()
                self.proxy.set_fourierfilter(test_image=test_image)
            except Exception as e:
                raise e

        interferogram, unwrapped_phase = self.proxy.acquire_unwrapped_phase()
        interferogram_file_path = os.path.join(os.path.expandvars('%LocalAppData%'),
                                               'cockpit', 'interferogram')
        np.save(interferogram_file_path, interferogram)

        interferogram_ft = np.fft.fftshift(np.fft.fft2(interferogram))
        interferogram_ft_file_path = os.path.join(os.path.expandvars('%LocalAppData%'),
                                                  'cockpit', 'interferogram_ft')
        np.save(interferogram_ft_file_path, interferogram_ft)

        unwrapped_phase_file_path = os.path.join(os.path.expandvars('%LocalAppData%'),
                                                 'cockpit', 'unwrapped_phase')
        np.save(unwrapped_phase_file_path, unwrapped_phase)

        unwrapped_phase = np.require(unwrapped_phase, requirements='C')
        power_spectrum = np.require(np.log(abs(interferogram_ft)), requirements='C')

        app = wx.App()
        frame = phaseViewer.viewPhase(unwrapped_phase, power_spectrum)
        app.MainLoop()

    def onApplySysFlat(self):
        if self.sys_flat_values is None:
            self.sys_flat_values = np.asarray(Config.getValue('dm_sys_flat'))

        self.proxy.send(self.sys_flat_values)

    def onApplyLastPattern(self):
        last_ac = self.proxy.get_last_actuator_values()
        self.proxy.send(last_ac)

    def showDebugWindow(self):
        # Ensure only a single instance of the window.
        global _windowInstance
        window = globals().get('_windowInstance')
        if window:
            try:
                window.Raise()
                return None
            except:
                pass
        # If we get this far, we need to create a new window.
        global _deviceInstance
        dmOutputWindow(self, parent=wx.GetApp().GetTopWindow()).Show()

    ### Sensorless AO functions ###

    ## Display a menu to the user letting them choose which camera
    # to use to perform sensorless AO. Of course, if only one camera is
    # available, then we just perform sensorless AO.
    def displaySensorlessAOMenu(self):
        self.showCameraMenu("Perform sensorless AO with %s camera",
                            self.correctSensorlessSetup)

    ## Generate a menu where the user can select a camera to use to perform
    # some action.
    # \param text String template to use for entries in the menu.
    # \param action Function to call with the selected camera as a parameter.
    def showCameraMenu(self, text, action):
        cameras = depot.getActiveCameras()
        if len(cameras) == 1:
            action(cameras[0])
        else:
            menu = wx.Menu()
            for i, camera in enumerate(cameras):
                menu.Append(i + 1, text % camera.descriptiveName)
                self.panel.Bind(wx.EVT_MENU,
                                lambda event, camera=camera: action(camera),
                                id=i + 1)
            cockpit.gui.guiUtils.placeMenuAtMouse(self.panel, menu)

    def correctSensorlessSetup(self, camera):
        print("Performing sensorless AO setup")
        # Note: Default is to correct Primary and Secondary Spherical aberration and both
        # orientations of coma, astigmatism and trefoil
        print("Checking for control matrix")
        try:
            self.proxy.get_controlMatrix()
        except Exception as e:
            try:
                self.controlMatrix = Config.getValue('dm_controlMatrix')
                self.proxy.set_controlMatrix(self.controlMatrix)
            except:
                raise e

        print("Setting Zernike modes")

        self.actuator_offset = None

        self.sensorless_correct_coef = np.zeros(self.no_actuators)

        print("Subscribing to camera events")
        # Subscribe to camera events
        self.camera = camera
        events.subscribe("new image %s" % self.camera.name, self.correctSensorlessImage)

        # Get pixel size
        self.objectives = cockpit.depot.getHandlersOfType(cockpit.depot.OBJECTIVE)[0]
        self.pixelSize = self.objectives.getPixelSize()

        # Initialise the Zernike modes to apply
        print("Initialising the Zernike modes to apply")
        self.z_steps = np.linspace(self.z_min, self.z_max, self.numMes)

        for ii in range(self.num_it):
            it_zernike_applied = np.zeros((self.numMes * self.nollZernike.shape[0], self.no_actuators))
            for noll_ind in self.nollZernike:
                ind = np.where(self.nollZernike == noll_ind)[0][0]
                it_zernike_applied[ind * self.numMes:(ind + 1) * self.numMes,
                noll_ind - 1] = self.z_steps
            if ii == 0:
                self.zernike_applied = it_zernike_applied
            else:
                self.zernike_applied = np.concatenate((self.zernike_applied, it_zernike_applied))

        # Initialise stack to store correction iumages
        print("Initialising stack to store correction images")
        self.correction_stack = []

        print("Applying the first Zernike mode")
        # Apply the first Zernike mode
        print(self.zernike_applied[len(self.correction_stack), :])
        self.proxy.set_phase(self.zernike_applied[len(self.correction_stack), :], offset=self.actuator_offset)

        # Take image. This will trigger the iterative sensorless AO correction
        wx.CallAfter(self.takeImage)

    def correctSensorlessImage(self, image, timestamp):
        if len(self.correction_stack) < self.zernike_applied.shape[0]:
            print("Correction image %i/%i" % (len(self.correction_stack) + 1, self.zernike_applied.shape[0]))
            # Store image for current applied phase
            self.correction_stack.append(np.ndarray.tolist(image))
            wx.CallAfter(self.correctSensorlessProcessing)
        else:
            print("Error in unsubscribing to camera events. Trying again")
            events.unsubscribe("new image %s" % self.camera.name, self.correctSensorlessImage)

    def correctSensorlessProcessing(self):
        print("Processing sensorless image")
        if len(self.correction_stack) < self.zernike_applied.shape[0]:
            if len(self.correction_stack) % self.numMes == 0:
                # Find aberration amplitudes and correct
                ind = int(len(self.correction_stack) / self.numMes)
                nollInd = np.where(self.zernike_applied[len(self.correction_stack) - 1, :] != 0)[0][0] + 1
                print("Current Noll index being corrected: %i" % nollInd)
                current_stack = np.asarray(self.correction_stack)[(ind - 1) * self.numMes:ind * self.numMes, :, :]
                amp_to_correct, ac_pos_correcting = self.proxy.correct_sensorless_single_mode(image_stack=current_stack,
                                                                                              zernike_applied=self.z_steps,
                                                                                              nollIndex=nollInd,
                                                                                              offset=self.actuator_offset)
                self.actuator_offset = ac_pos_correcting
                self.sensorless_correct_coef[nollInd - 1] += amp_to_correct
                print("Aberrations measured: ", self.sensorless_correct_coef)
                print("Actuator positions applied: ", self.actuator_offset)

                # Advance counter by 1 and apply next phase
                self.proxy.set_phase(self.zernike_applied[len(self.correction_stack), :], offset=self.actuator_offset)

                # Take image, but ensure it's called after the phase is applied
                wx.CallAfter(self.takeImage)
            else:
                # Advance counter by 1 and apply next phase
                self.proxy.set_phase(self.zernike_applied[len(self.correction_stack), :], offset=self.actuator_offset)

                # Take image, but ensure it's called after the phase is applied
                time.sleep(0.1)
                wx.CallAfter(self.takeImage)
        else:
            # Once all images have been obtained, unsubscribe
            print("Unsubscribing to camera %s events" % self.camera.name)
            events.unsubscribe("new image %s" % self.camera.name, self.correctSensorlessImage)

            # Save full stack of images used
            self.correction_stack = np.asarray(self.correction_stack)
            correction_stack_file_path = os.path.join(os.path.expandvars('%LocalAppData%'),
                                                      'cockpit',
                                                      'sensorless_AO_correction_stack_%i%i%i_%i%i'
                                                      % (time.gmtime()[2], time.gmtime()[1], time.gmtime()[0],
                                                         time.gmtime()[3], time.gmtime()[4]))
            np.save(correction_stack_file_path, self.correction_stack)
            zernike_applied_file_path = os.path.join(os.path.expandvars('%LocalAppData%'),
                                                     'cockpit',
                                                     'sensorless_AO_zernike_applied_%i%i%i_%i%i'
                                                     % (time.gmtime()[2], time.gmtime()[1], time.gmtime()[0],
                                                        time.gmtime()[3], time.gmtime()[4]))
            np.save(zernike_applied_file_path, self.zernike_applied)
            nollZernike_file_path = os.path.join(os.path.expandvars('%LocalAppData%'),
                                                 'cockpit',
                                                 'sensorless_AO_nollZernike_%i%i%i_%i%i'
                                                 % (time.gmtime()[2], time.gmtime()[1], time.gmtime()[0],
                                                    time.gmtime()[3], time.gmtime()[4]))
            np.save(nollZernike_file_path, self.nollZernike)

            # Find aberration amplitudes and correct
            ind = int(len(self.correction_stack) / self.numMes)
            nollInd = np.where(self.zernike_applied[len(self.correction_stack) - 1, :] != 0)[0][0] + 1
            print("Current Noll index being corrected: %i" % nollInd)
            current_stack = np.asarray(self.correction_stack)[(ind - 1) * self.numMes:ind * self.numMes, :, :]
            amp_to_correct, ac_pos_correcting = self.proxy.correct_sensorless_single_mode(image_stack=current_stack,
                                                                                          zernike_applied=self.z_steps,
                                                                                          nollIndex=nollInd,
                                                                                          offset=self.actuator_offset)
            self.actuator_offset = ac_pos_correcting
            self.sensorless_correct_coef[nollInd - 1] += amp_to_correct
            print("Aberrations measured: ", self.sensorless_correct_coef)
            print("Actuator positions applied: ", self.actuator_offset)
            sensorless_correct_coef_file_path = os.path.join(os.path.expandvars('%LocalAppData%'),
                                                             'cockpit',
                                                             'sensorless_correct_coef_%i%i%i_%i%i'
                                                             % (time.gmtime()[2], time.gmtime()[1], time.gmtime()[0],
                                                                time.gmtime()[3], time.gmtime()[4]))
            np.save(sensorless_correct_coef_file_path, self.sensorless_correct_coef)
            ac_pos_sensorless_file_path = os.path.join(os.path.expandvars('%LocalAppData%'),
                                                       'cockpit',
                                                       'ac_pos_sensorless_%i%i%i_%i%i'
                                                       % (time.gmtime()[2], time.gmtime()[1], time.gmtime()[0],
                                                          time.gmtime()[3], time.gmtime()[4]))
            np.save(ac_pos_sensorless_file_path, self.actuator_offset)

            log_file_path = os.path.join(os.path.expandvars('%LocalAppData%'),
                                         'cockpit',
                                         'sensorless_AO_logger.txt')
            log_file = open(log_file_path, "a+")
            log_file.write("Time stamp: %i:%i:%i %i/%i/%i\n" % (
            time.gmtime()[3], time.gmtime()[4], time.gmtime()[5], time.gmtime()[2], time.gmtime()[1], time.gmtime()[0]))
            log_file.write("Aberrations measured: ")
            log_file.write(str(self.sensorless_correct_coef))
            log_file.write("\n")
            log_file.write("Actuator positions applied: ")
            log_file.write(str(self.actuator_offset))
            log_file.write("\n")
            log_file.close()

            print("Actuator positions applied: ", self.actuator_offset)
            self.proxy.send(self.actuator_offset)
            wx.CallAfter(self.takeImage)


# This debugging window lets each digital lineout of the DSP be manipulated
# individually.
class dmOutputWindow(wx.Frame):
    def __init__(self, AoDevice, parent, *args, **kwargs):
        wx.Frame.__init__(self, parent, *args, **kwargs)
        ## dm Device instance.
        self.dm = AoDevice
        self.SetTitle("Deformable Mirror AO device control")
        # Contains all widgets.
        self.panel = wx.Panel(self)
        font = wx.Font(12, wx.FONTFAMILY_DEFAULT, wx.FONTSTYLE_NORMAL, wx.FONTWEIGHT_BOLD)
        mainSizer = wx.BoxSizer(wx.VERTICAL)
        allPositions = cockpit.interfaces.stageMover.getAllPositions()
        self.piezoPos = allPositions[1][2]
        textSizer = wx.BoxSizer(wx.VERTICAL)
        self.piezoText = wx.StaticText(self.panel, -1, str(self.piezoPos),
                                       style=wx.ALIGN_CENTER)
        self.piezoText.SetFont(font)
        textSizer.Add(self.piezoText, 0, wx.EXPAND | wx.ALL, border=5)
        mainSizer.Add(textSizer, 0, wx.EXPAND | wx.ALL, border=5)
        self.panel.SetSizerAndFit(mainSizer)
        events.subscribe('stage position', self.onMove)

    def onMove(self, axis, *args):
        if axis != 2:
            # We only care about the Z axis.
            return
        self.piezoText.SetLabel(
            str(cockpit.interfaces.stageMover.getAllPositions()[1][2]))<|MERGE_RESOLUTION|>--- conflicted
+++ resolved
@@ -510,16 +510,9 @@
 
         controlMatrix = self.proxy.calibrate(numPokeSteps=5)
         Config.setValue('dm_controlMatrix', np.ndarray.tolist(controlMatrix))
-<<<<<<< HEAD
-=======
-        Config.setValue('dm_sys_flat', np.ndarray.tolist(sys_flat))
         contol_matrix_file_path = os.path.join(os.path.expandvars('%LocalAppData%'),
                                                'cockpit', 'control_matrix.txt')
-        sys_flat_file_path = os.path.join(os.path.expandvars('%LocalAppData%'),
-                                               'cockpit', 'sys_flat.txt')
         np.savetxt(contol_matrix_file_path, controlMatrix)
-        np.savetxt(sys_flat_file_path, sys_flat)
->>>>>>> 6f69ff66
 
     def onCharacterise(self):
         self.parameters = Config.getValue('dm_circleParams')
