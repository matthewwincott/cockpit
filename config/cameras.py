cameras = [
    #('West', 9146, 1<<0, '127.0.0.1', 7777, 'ixon', ['GFP', 'mCherry'], [525, 585]),
    #('East', 9145, 1<<1, '127.0.0.1', 7776, 'ixon', ['Cy5', 'FITC'], [670, 518]),
<<<<<<< HEAD
]
>>>>>>> 1d3730f9569087c0a3ab0384dc1d347a9ad635b3
=======
>>>>>>> 58c57833
camera_keys = ['label', 'serial', 'triggerLine', 'ipAddress', 'port', 'model', 'dyes', 'wavelengths']<|MERGE_RESOLUTION|>--- conflicted
+++ resolved
@@ -1,9 +1,5 @@
 cameras = [
     #('West', 9146, 1<<0, '127.0.0.1', 7777, 'ixon', ['GFP', 'mCherry'], [525, 585]),
     #('East', 9145, 1<<1, '127.0.0.1', 7776, 'ixon', ['Cy5', 'FITC'], [670, 518]),
-<<<<<<< HEAD
 ]
->>>>>>> 1d3730f9569087c0a3ab0384dc1d347a9ad635b3
-=======
->>>>>>> 58c57833
 camera_keys = ['label', 'serial', 'triggerLine', 'ipAddress', 'port', 'model', 'dyes', 'wavelengths']